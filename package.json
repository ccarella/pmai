--- conflicted
+++ resolved
@@ -8,17 +8,6 @@
     "start": "next start",
     "lint": "next lint",
     "test": "jest",
-<<<<<<< HEAD
-    "test:watch": "jest --watch"
-  },
-  "dependencies": {
-    "next": "15.3.3",
-    "react": "^19.0.0",
-    "react-dom": "^19.0.0"
-  },
-  "devDependencies": {
-    "@eslint/eslintrc": "^3",
-=======
     "test:watch": "jest --watch",
     "test:coverage": "jest --coverage",
     "test:e2e": "playwright test",
@@ -37,7 +26,6 @@
   "devDependencies": {
     "@eslint/eslintrc": "^3",
     "@playwright/test": "^1.53.0",
->>>>>>> 99ec5415
     "@tailwindcss/postcss": "^4",
     "@testing-library/jest-dom": "^6.6.3",
     "@testing-library/react": "^16.3.0",
@@ -51,10 +39,7 @@
     "jest": "^30.0.0",
     "jest-environment-jsdom": "^30.0.0",
     "tailwindcss": "^4",
-<<<<<<< HEAD
-=======
     "ts-jest": "^29.4.0",
->>>>>>> 99ec5415
     "typescript": "^5"
   }
 }